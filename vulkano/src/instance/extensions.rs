// Copyright (c) 2016 The vulkano developers
// Licensed under the Apache License, Version 2.0
// <LICENSE-APACHE or
// http://www.apache.org/licenses/LICENSE-2.0> or the MIT
// license <LICENSE-MIT or http://opensource.org/licenses/MIT>,
// at your option. All files in the project carrying such
// notice may not be copied, modified, or distributed except
// according to those terms.

use std::error;
use std::ffi::{CString, CStr};
use std::fmt;
use std::ptr;
use std::str;

use Error;
use OomError;
use VulkanObject;
use VulkanPointers;
use instance::PhysicalDevice;
use instance::loader;
use instance::loader::LoadingError;
use vk;
use check_errors;

macro_rules! extensions {
    ($sname:ident, $($ext:ident => $s:expr,)*) => (
        /// List of extensions that are enabled or available.
        #[derive(Copy, Clone, PartialEq, Eq)]
        #[allow(missing_docs)]
        pub struct $sname {
            $(
                pub $ext: bool,
            )*

            /// This field ensures that an instance of this `Extensions` struct
            /// can only be created through Vulkano functions and the update
            /// syntax. This way, extensions can be added to Vulkano without
            /// breaking existing code.
            pub _unbuildable: Unbuildable,
        }

        impl $sname {
            /// Returns an `Extensions` object with all members set to `false`.
            #[inline]
            pub fn none() -> $sname {
                $sname {
                    $($ext: false,)*
                    _unbuildable: Unbuildable(())
                }
            }

            /// Builds a Vec containing the list of extensions.
            pub fn build_extensions_list(&self) -> Vec<CString> {
                let mut data = Vec::new();
                $(if self.$ext { data.push(CString::new(&$s[..]).unwrap()); })*
                data
            }

            /// Returns the intersection of this list and another list.
            #[inline]
            pub fn intersection(&self, other: &$sname) -> $sname {
                $sname {
                    $(
                        $ext: self.$ext && other.$ext,
                    )*
                    _unbuildable: Unbuildable(())
                }
            }
        }

        impl fmt::Debug for $sname {
            #[allow(unused_assignments)]
            fn fmt(&self, f: &mut fmt::Formatter) -> fmt::Result {
                try!(write!(f, "["));

                let mut first = true;

                $(
                    if self.$ext {
                        if !first { try!(write!(f, ", ")); }
                        else { first = false; }
                        try!(f.write_str(str::from_utf8($s).unwrap()));
                    }
                )*

                write!(f, "]")
            }
        }
    );
}

macro_rules! instance_extensions {
    ($sname:ident, $($ext:ident => $s:expr,)*) => (
        extensions! {
            $sname,
            $( $ext => $s,)*
        }

        impl $sname {
            /// See the docs of supported_by_core().
            pub fn supported_by_core_raw() -> Result<$sname, SupportedExtensionsError> {
                let entry_points = try!(loader::entry_points());

                let properties: Vec<vk::ExtensionProperties> = unsafe {
                    let mut num = 0;
                    try!(check_errors(entry_points.EnumerateInstanceExtensionProperties(
                        ptr::null(), &mut num, ptr::null_mut())));

                    let mut properties = Vec::with_capacity(num as usize);
                    try!(check_errors(entry_points.EnumerateInstanceExtensionProperties(
                        ptr::null(), &mut num, properties.as_mut_ptr())));
                    properties.set_len(num as usize);
                    properties
                };

                let mut extensions = $sname::none();
                for property in properties {
                    let name = unsafe { CStr::from_ptr(property.extensionName.as_ptr()) };
                    $(
                        // TODO: Check specVersion?
                        if name.to_bytes() == &$s[..] {
                            extensions.$ext = true;
                        }
                    )*
                }

                Ok(extensions)
            }

            /// Returns an `Extensions` object with extensions supported by the core driver.
            pub fn supported_by_core() -> Result<$sname, LoadingError> {
                match $sname::supported_by_core_raw() {
                    Ok(l) => Ok(l),
                    Err(SupportedExtensionsError::LoadingError(e)) => Err(e),
                    Err(SupportedExtensionsError::OomError(e)) => panic!("{:?}", e),
                }
            }
        }
    );
}

macro_rules! device_extensions {
    ($sname:ident, $($ext:ident => $s:expr,)*) => (
        extensions! {
            $sname,
            $( $ext => $s,)*
        }

        impl $sname {
            /// See the docs of supported_by_device().
            pub fn supported_by_device_raw(physical_device: &PhysicalDevice) -> Result<$sname, SupportedExtensionsError> {
                let vk = physical_device.instance().pointers();

                let properties: Vec<vk::ExtensionProperties> = unsafe {
                    let mut num = 0;
                    try!(check_errors(vk.EnumerateDeviceExtensionProperties(
                        physical_device.internal_object(), ptr::null(), &mut num, ptr::null_mut())));

                    let mut properties = Vec::with_capacity(num as usize);
                    try!(check_errors(vk.EnumerateDeviceExtensionProperties(
                        physical_device.internal_object(), ptr::null(), &mut num, properties.as_mut_ptr())));
                    properties.set_len(num as usize);
                    properties
                };

                let mut extensions = $sname::none();
                for property in properties {
                    let name = unsafe { CStr::from_ptr(property.extensionName.as_ptr()) };
                    $(
                        // TODO: Check specVersion?
                        if name.to_bytes() == &$s[..] {
                            extensions.$ext = true;
                        }
                    )*
                }

                Ok(extensions)
            }

            /// Returns an `Extensions` object with extensions supported by the `PhysicalDevice`.
            pub fn supported_by_device(physical_device: &PhysicalDevice) -> $sname {
                match $sname::supported_by_device_raw(physical_device) {
                    Ok(l) => l,
                    Err(SupportedExtensionsError::LoadingError(e)) => unreachable!(),
                    Err(SupportedExtensionsError::OomError(e)) => panic!("{:?}", e),
                }
            }
        }
    );
}

instance_extensions! {
    InstanceExtensions,
    khr_surface => b"VK_KHR_surface",
    khr_display => b"VK_KHR_display",
    khr_xlib_surface => b"VK_KHR_xlib_surface",
    khr_xcb_surface => b"VK_KHR_xcb_surface",
    khr_wayland_surface => b"VK_KHR_wayland_surface",
    khr_mir_surface => b"VK_KHR_mir_surface",
    khr_android_surface => b"VK_KHR_android_surface",
    khr_win32_surface => b"VK_KHR_win32_surface",
    ext_debug_report => b"VK_EXT_debug_report",
<<<<<<< HEAD
    mvk_ios_surface => b"VK_MVK_ios_surface",
    mvk_macos_surface => b"VK_MVK_macos_surface",
    mvk_moltenvk => b"VK_MVK_moltenvk",     // TODO: confirm that it's an instance extension
=======
    nn_vi_surface => b"VK_NN_vi_surface",
    ext_swapchain_colorspace => b"VK_EXT_swapchain_colorspace",
>>>>>>> 239062a8
}

device_extensions! {
    DeviceExtensions,
    khr_swapchain => b"VK_KHR_swapchain",
    khr_display_swapchain => b"VK_KHR_display_swapchain",
    khr_sampler_mirror_clamp_to_edge => b"VK_KHR_sampler_mirror_clamp_to_edge",
    khr_maintenance1 => b"VK_KHR_maintenance1",
}

/// Error that can happen when loading the list of layers.
#[derive(Clone, Debug)]
pub enum SupportedExtensionsError {
    /// Failed to load the Vulkan shared library.
    LoadingError(LoadingError),
    /// Not enough memory.
    OomError(OomError),
}

impl error::Error for SupportedExtensionsError {
    #[inline]
    fn description(&self) -> &str {
        match *self {
            SupportedExtensionsError::LoadingError(_) => "failed to load the Vulkan shared library",
            SupportedExtensionsError::OomError(_) => "not enough memory available",
        }
    }

    #[inline]
    fn cause(&self) -> Option<&error::Error> {
        match *self {
            SupportedExtensionsError::LoadingError(ref err) => Some(err),
            SupportedExtensionsError::OomError(ref err) => Some(err),
        }
    }
}

impl fmt::Display for SupportedExtensionsError {
    #[inline]
    fn fmt(&self, fmt: &mut fmt::Formatter) -> Result<(), fmt::Error> {
        write!(fmt, "{}", error::Error::description(self))
    }
}

impl From<OomError> for SupportedExtensionsError {
    #[inline]
    fn from(err: OomError) -> SupportedExtensionsError {
        SupportedExtensionsError::OomError(err)
    }
}

impl From<LoadingError> for SupportedExtensionsError {
    #[inline]
    fn from(err: LoadingError) -> SupportedExtensionsError {
        SupportedExtensionsError::LoadingError(err)
    }
}

impl From<Error> for SupportedExtensionsError {
    #[inline]
    fn from(err: Error) -> SupportedExtensionsError {
        match err {
            err @ Error::OutOfHostMemory => {
                SupportedExtensionsError::OomError(OomError::from(err))
            },
            err @ Error::OutOfDeviceMemory => {
                SupportedExtensionsError::OomError(OomError::from(err))
            },
            _ => panic!("unexpected error: {:?}", err)
        }
    }
}

/// This helper type can only be instantiated inside this module.
/// See `*Extensions::_unbuildable`.
#[doc(hidden)]
#[derive(Debug, Copy, Clone, PartialEq, Eq)]
pub struct Unbuildable(());

#[cfg(test)]
mod tests {
    use instance::InstanceExtensions;
    use instance::DeviceExtensions;

    #[test]
    fn empty_extensions() {
        let i = InstanceExtensions::none().build_extensions_list();
        assert!(i.is_empty());

        let d = DeviceExtensions::none().build_extensions_list();
        assert!(d.is_empty());
    }
}<|MERGE_RESOLUTION|>--- conflicted
+++ resolved
@@ -201,14 +201,11 @@
     khr_android_surface => b"VK_KHR_android_surface",
     khr_win32_surface => b"VK_KHR_win32_surface",
     ext_debug_report => b"VK_EXT_debug_report",
-<<<<<<< HEAD
     mvk_ios_surface => b"VK_MVK_ios_surface",
     mvk_macos_surface => b"VK_MVK_macos_surface",
     mvk_moltenvk => b"VK_MVK_moltenvk",     // TODO: confirm that it's an instance extension
-=======
     nn_vi_surface => b"VK_NN_vi_surface",
     ext_swapchain_colorspace => b"VK_EXT_swapchain_colorspace",
->>>>>>> 239062a8
 }
 
 device_extensions! {
